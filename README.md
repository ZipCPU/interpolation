# Digital Resampling and Interpolation

Here's a [wonderful
tutorial](https://github.com/ZipCPU/interpolation/raw/master/tutorial.pdf)
on how to do digital resampling and interpolation in general.

You'll also find, within the [rtl](rtl/) directory, examples of a nearest
[neighbour interpolator](rtl/nearest-neighbor/simpleinterp.v), a
[linear upsampling interpolator](rtl/lininterp/lininterp.v),
and a [quadratic upsampling interpolator](rtl/quadinterp/quadinterp.v).  
All three have been discussed on the [ZipCPU blog](http://zipcpu.com):
the [nearest neighbour interpolator
here](http://zipcpu.com/dsp/2017/06/06/simple-interpolator.html),
the [linear interpolator
here](http://zipcpu.com/dsp/2017/07/29/series-linear-interpolation.html),
and the [quadratic interpolator
here](http://zipcpu.com/dsp/2018/03/30/quadratic.html).

<<<<<<< HEAD
If time permits, I look forward to adding an improved quadratic interpolator
functionality to the current [quadratic interpolator](rtl/quadratic).  This
current interpolator is a straightforward quadratic-fit based interpolator.  As
such it's performance is, well, ... horrible.
It is useful, however, to get a feel for why this doesn't work.  For that
reason I've placed it here.  When you see the better alternative that I'll
add to the repository later, you'll understand what I mean.

Once I finish with the demonstrating the improved [quadratic
interpolator](rtl/quadratic), and if time then permits, I may yet present
some some other higher order interpolation solutions to this repository.
Splines anyone?

=======
If time permits, I look forward to adding some higher order
interpolation solutions and/or splines to this repository.
>>>>>>> 526245ff

# License

The [tutorial](tutorial.pdf) is offered here under the [Creative Commons,
Attribution-NoDerivations 4.0 International
license](https://creativecommons.org/licenses/by-nd/4.0/legalcode).

<<<<<<< HEAD
The [Verilog source code](rtl/) and software (if any) are released under the
[GPLv3](https://www.gnu.org/licenses/gpl-3.0.en.html).  If these conditions
are not sufficient for you, other licenses terms are available for purchase.
=======
The Verilog source code and software (if any) are released under the
[GPLv3](https://www.gnu.org/licenses/gpl-3.0.en.html).

If these conditions are not sufficient for you, other licenses terms are
available for purchase.
>>>>>>> 526245ff
<|MERGE_RESOLUTION|>--- conflicted
+++ resolved
@@ -16,24 +16,8 @@
 and the [quadratic interpolator
 here](http://zipcpu.com/dsp/2018/03/30/quadratic.html).
 
-<<<<<<< HEAD
-If time permits, I look forward to adding an improved quadratic interpolator
-functionality to the current [quadratic interpolator](rtl/quadratic).  This
-current interpolator is a straightforward quadratic-fit based interpolator.  As
-such it's performance is, well, ... horrible.
-It is useful, however, to get a feel for why this doesn't work.  For that
-reason I've placed it here.  When you see the better alternative that I'll
-add to the repository later, you'll understand what I mean.
-
-Once I finish with the demonstrating the improved [quadratic
-interpolator](rtl/quadratic), and if time then permits, I may yet present
-some some other higher order interpolation solutions to this repository.
-Splines anyone?
-
-=======
 If time permits, I look forward to adding some higher order
 interpolation solutions and/or splines to this repository.
->>>>>>> 526245ff
 
 # License
 
@@ -41,14 +25,8 @@
 Attribution-NoDerivations 4.0 International
 license](https://creativecommons.org/licenses/by-nd/4.0/legalcode).
 
-<<<<<<< HEAD
 The [Verilog source code](rtl/) and software (if any) are released under the
-[GPLv3](https://www.gnu.org/licenses/gpl-3.0.en.html).  If these conditions
-are not sufficient for you, other licenses terms are available for purchase.
-=======
-The Verilog source code and software (if any) are released under the
 [GPLv3](https://www.gnu.org/licenses/gpl-3.0.en.html).
 
-If these conditions are not sufficient for you, other licenses terms are
-available for purchase.
->>>>>>> 526245ff
+If these conditions
+are not sufficient for you, other licenses terms are available for purchase.